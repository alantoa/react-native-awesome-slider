--- conflicted
+++ resolved
@@ -6,11 +6,7 @@
   SafeAreaView,
 } from 'react-native';
 import { GestureHandlerRootView } from 'react-native-gesture-handler';
-<<<<<<< HEAD
-import { Sound } from 'iconsax-react-native';
-=======
 import { Examples } from './sample';
->>>>>>> 2dc299f7
 
 import { COLORS } from './sample/src/constants';
 
@@ -25,292 +21,6 @@
             centerContent
             contentContainerStyle={styles.contentContainerStyle}
           >
-<<<<<<< HEAD
-            <StatusBar barStyle={'dark-content'} />
-            <View style={[styles.card]}>
-              <Text tx="Base" h3 style={TITLE} />
-              <Slider
-                style={styles.container}
-                progress={progress1}
-                onSlidingComplete={onSlidingComplete}
-                onSlidingStart={onSlidingStart}
-                minimumValue={min}
-                maximumValue={max}
-                disable={disable}
-                cache={cache}
-                thumbScaleValue={thumbScaleValue}
-              />
-              <View style={styles.control}>
-                <TouchableOpacity
-                  onPress={() => {
-                    setDisable(!disable);
-                  }}
-                  style={styles.btn}
-                >
-                  <Text tx="disable" />
-                </TouchableOpacity>
-                <TouchableOpacity
-                  onPress={() => {
-                    thumbScaleValue.value = thumbScaleValue.value === 0 ? 1 : 0;
-                  }}
-                  style={styles.btn}
-                >
-                  <Text tx="toggle thumb scale" />
-                </TouchableOpacity>
-
-                <TouchableOpacity
-                  onPress={() => {
-                    cache.value = 40;
-                  }}
-                  style={styles.btn}
-                >
-                  <Text tx="show cache" />
-                </TouchableOpacity>
-                <TouchableOpacity
-                  onPress={() => {
-                    cache.value = 0;
-                  }}
-                  style={styles.btn}
-                >
-                  <Text tx="hide cache" />
-                </TouchableOpacity>
-                <TouchableOpacity onPress={openTimer} style={styles.btn}>
-                  <Text tx="🎬 cache" />
-                </TouchableOpacity>
-                <TouchableOpacity onPress={clearTimer} style={styles.btn}>
-                  <Text tx="🛑 cache" />
-                </TouchableOpacity>
-              </View>
-            </View>
-            <View style={[styles.card]}>
-              <Text tx="Custom Container" h3 style={TITLE} />
-              <Slider
-                sliderHeight={48}
-                style={{
-                  alignItems: 'flex-start',
-                }}
-                renderThumb={() => null}
-                renderContainer={({ style, seekStyle }) => (
-                  <View
-                    style={{
-                      overflow: 'hidden',
-                      width: '100%',
-                    }}
-                  >
-                    <View
-                      style={[
-                        style,
-                        {
-                          flexDirection: 'row',
-                          backgroundColor: 'transparent',
-                        },
-                      ]}
-                    >
-                      {Array.from({ length: 10 }).map((_, index) => (
-                        <Sound key={index} size={48} />
-                      ))}
-                    </View>
-                    <Animated.View
-                      style={[
-                        seekStyle,
-                        {
-                          flexDirection: 'row',
-                          overflow: 'hidden',
-                          backgroundColor: 'transparent',
-                        },
-                      ]}
-                    >
-                      {Array.from({ length: 10 }).map((_, index) => (
-                        <Sound key={index} size={48} color="red" />
-                      ))}
-                    </Animated.View>
-                  </View>
-                )}
-                progress={progress1}
-                onSlidingComplete={onSlidingComplete}
-                onSlidingStart={onSlidingStart}
-                minimumValue={min}
-                maximumValue={max}
-                disable={disable}
-                cache={cache}
-                thumbScaleValue={thumbScaleValue}
-              />
-            </View>
-            <View style={[styles.card]}>
-              <Text tx="Light & Dark theme" h3 style={TITLE} />
-              <Slider
-                style={styles.container}
-                progress={progress1}
-                onSlidingComplete={onSlidingComplete}
-                onSlidingStart={onSlidingStart}
-                minimumValue={min}
-                maximumValue={max}
-                disable={disable}
-                cache={cache}
-                thumbScaleValue={thumbScaleValue}
-              />
-            </View>
-            <View style={[styles.card]}>
-              <Text tx="Custom bubble & thumb" h3 style={TITLE} />
-              <Slider
-                progress={progress3}
-                style={styles.slider}
-                minimumValue={min}
-                maximumValue={max}
-                bubbleWidth={90}
-                bubbleTranslateY={-50}
-                renderThumb={() => (
-                  <View style={styles.customThumb}>
-                    <Text tx="💰" h1 style={TITLE} />
-                  </View>
-                )}
-                renderBubble={() => (
-                  <View style={styles.customBubble}>
-                    <Image
-                      source={require('../assets/preview.png')}
-                      style={styles.bubbleImg}
-                    />
-                  </View>
-                )}
-              />
-            </View>
-            <View style={[styles.card]}>
-              <Text tx="Range & Haptic step-mode" h3 style={TITLE} />
-              <Slider
-                progress={progress5}
-                minimumValue={min10}
-                style={styles.slider}
-                maximumValue={max110}
-                steps={10}
-                onHapticFeedback={() => {
-                  Haptics.impactAsync(Haptics.ImpactFeedbackStyle.Heavy);
-                }}
-                sliderHeight={8}
-                onSlidingComplete={(e) => {
-                  console.log(e);
-                }}
-                thumbWidth={24}
-                hapticMode={HapticModeEnum.STEP}
-              />
-            </View>
-
-            <View style={[styles.card]}>
-              <Text tx="Haptic both-mode" h3 style={TITLE} />
-              <Slider
-                progress={progress6}
-                style={styles.slider}
-                minimumValue={min10}
-                maximumValue={max110}
-                onHapticFeedback={() => {
-                  Haptics.impactAsync(Haptics.ImpactFeedbackStyle.Heavy);
-                }}
-                hapticMode={HapticModeEnum.BOTH}
-              />
-            </View>
-            {Platform.OS !== 'web' && (
-              <View style={[styles.card]}>
-                <Text tx="Lottie thumb" h3 style={TITLE} />
-                <Slider
-                  progress={progress7}
-                  style={styles.slider}
-                  minimumValue={min10}
-                  maximumValue={max110}
-                  theme={{
-                    minimumTrackTintColor: '#fc8bab',
-                    maximumTrackTintColor: 'rgba(0,0,0,.1)',
-                  }}
-                  panDirectionValue={thumbLottieValue}
-                  renderBubble={() => null}
-                  containerStyle={styles.borderRadius}
-                  thumbWidth={60}
-                  renderThumb={() => (
-                    <AnimatedLottieView
-                      animatedProps={thumbAnimatedProps}
-                      source={require('../assets/rainbow.json')}
-                      style={{ width: 60, height: 60, bottom: -4 }}
-                    />
-                  )}
-                />
-              </View>
-            )}
-            <View style={[styles.card]}>
-              <Text tx="Disable track follow" h3 style={TITLE} />
-              <Slider
-                progress={progress8}
-                style={styles.slider}
-                minimumValue={min}
-                theme={{
-                  minimumTrackTintColor: '#fc8bab',
-                  maximumTrackTintColor: 'rgba(0,0,0,.1)',
-                }}
-                renderBubble={() => null}
-                maximumValue={max}
-                disableTapEvent
-                disableTrackFollow
-                hapticMode={HapticModeEnum.BOTH}
-              />
-            </View>
-            <View style={[styles.card]}>
-              <Text tx="Disable step snapping" h3 style={TITLE} />
-              <Slider
-                step={10}
-                bubbleContainerStyle={{
-                  marginBottom: 24,
-                }}
-                onSlidingStart={() => {
-                  thumbScaleValue.value = 1.15;
-                }}
-                onSlidingComplete={() => {
-                  thumbScaleValue.value = 1;
-                }}
-                markWidth={4}
-                renderMark={({ index }) => {
-                  if ([0, 2, 3, 5, 6, 7, 8, 9, 10].includes(index)) {
-                    return <View key={index} />;
-                  }
-                  return (
-                    <View
-                      key={index}
-                      style={{
-                        width: 4,
-                        height: 10,
-                        backgroundColor: '#fff',
-                      }}
-                    />
-                  );
-                }}
-                style={styles.slider}
-                snapToStep={false}
-                thumbWidth={26}
-                progress={progress9}
-                minimumValue={min}
-                maximumValue={max}
-                thumbScaleValue={thumbScaleValue}
-              />
-              <Slider
-                style={styles.container}
-                containerStyle={{ borderRadius: 8 }}
-                progress={progress9}
-                minimumValue={min}
-                maximumValue={max}
-                renderBubble={() => null}
-                // onValueChange={(value) => {
-                //   setValue(Math.round(value));
-                // }}
-                onSlidingComplete={(e) => {
-                  console.log(e);
-                }}
-                sliderHeight={12}
-                // renderThumb={() => <View style={styles.knob} />}
-                // theme={{
-                //   maximumTrackTintColor: mainTheme.colors.lightGrey,
-                //   minimumTrackTintColor: mainTheme.colors.primary,
-                // }}
-                step={20}
-                snapToStep={true}
-              />
-            </View>
-=======
             <Examples.Basic />
             <Examples.BinanceSlider />
             <Examples.WithStep />
@@ -320,7 +30,6 @@
             <Examples.WithCustomBubble />
             <Examples.WithDisableTrack />
             <Examples.WithLottie />
->>>>>>> 2dc299f7
           </ScrollView>
         </View>
       </SafeAreaView>
