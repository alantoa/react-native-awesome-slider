import React, { FC, useRef, useState, useMemo, memo, useCallback } from 'react';
import {
  Insets,
  LayoutChangeEvent,
  StyleProp,
  StyleSheet,
  TextStyle,
  View,
  ViewStyle,
} from 'react-native';
import { GestureDetector, Gesture } from 'react-native-gesture-handler';
import Animated, {
  runOnJS,
  useAnimatedReaction,
  useAnimatedStyle,
  useDerivedValue,
  useSharedValue,
  withSpring,
  withTiming,
} from 'react-native-reanimated';
import type { WithTimingConfig } from 'react-native-reanimated';
import { Bubble, BubbleRef } from './ballon';
import { palette } from './theme/palette';
import { clamp } from './utils';
const formatSeconds = (second: number) => `${Math.round(second * 100) / 100}`;
const hitSlop = {
  top: 12,
  bottom: 12,
};
export enum HapticModeEnum {
  NONE = 'none',
  STEP = 'step',
  BOTH = 'both',
}
export enum PanDirectionEnum {
  START = 0,
  LEFT = 1,
  RIGHT = 2,
  END = 3,
}
export type SliderThemeType =
  | {
      /**
       * Color to fill the progress in the seekbar
       */
      minimumTrackTintColor?: string;
      /**
       * Color to fill the background in the seekbar
       */
      maximumTrackTintColor?: string;
      /**
       * Color to fill the cache in the seekbar
       */
      cacheTrackTintColor?: string;
      /**
       * Color to fill the bubble backgrouundColor
       */
      bubbleBackgroundColor?: string;
      /**
       * Bubble text color
       */
      bubbleTextColor?: string;
      /**
       * Disabled color to fill the progress in the seekbar
       */
      disableMinTrackTintColor?: string;
    }
  | null
  | undefined;

export type AwesomeSliderProps = {
  /**
   * Style for the container view
   */
  style?: StyleProp<ViewStyle>;

  sliderHeight?: number;
  containerStyle?: StyleProp<ViewStyle>;
  /**
   * A function that gets the current value of the slider as you slide it,
   * and returns a string to be used inside the bubble. if not provided it will use the
   * current value as integer.
   */
  bubble?: (s: number) => string;

  /**
   * An Animated.SharedValue from `react-native-reanimated` library which is the
   * current value of the slider.
   */
  progress: Animated.SharedValue<number>;

  /**
   * A Animated.SharedValue from `react-native-reanimated` library which is the
   * curren value of the cache. the cache is optional and will be rendered behind
   * the main progress indicator.
   */
  cache?: Animated.SharedValue<number>;

  /**
   * An  Animated.SharedValue from `react-native-reanimated` library which is the minimum value of the slider.
   */
  minimumValue: Animated.SharedValue<number>;

  /**
   * An Animated.SharedValue from `react-native-reanimated` library which is themaximum value of the slider.
   */
  maximumValue: Animated.SharedValue<number>;

  /**
   * Callback called when the users starts sliding
   */
  onSlidingStart?: () => void;

  /**
   * Callback called when slide value change
   */
  onValueChange?: (value: number) => void;

  /**
   * Callback called when the users stops sliding. the new value will be passed as argument
   */
  onSlidingComplete?: (value: number) => void;

  /**
   * Render custom Bubble to show when sliding.
   */
  renderBubble?: () => React.ReactNode;

  /**
   * This function will be called while sliding, and should set the text inside your custom bubble.
   */
  setBubbleText?: (s: string) => void;

  /**
   * Value to pass to the container of the bubble as `translateY`
   */
  bubbleTranslateY?: number;

  /**
   * Render custom thumb image. if you need to customize thumb, you also need to set the `thumb width`
   */
  renderThumb?: () => React.ReactNode;

  /**
   * Render custom mark element. if you need to customize mark, you also need to set the `mark width`
   */
  renderMark?: ({ index }: { index: number }) => React.ReactNode;

  /**
   * Thumb elements width, default 15
   */
  thumbWidth?: number;
  /**
   * Disable slider
   */
  disable?: boolean;

  /**
   * Enable tap event change value, default true
   */
  disableTapEvent?: boolean;
  /**
   * Bubble elements max width, default 100.
   */
  bubbleMaxWidth?: number;
  bubbleTextStyle?: StyleProp<TextStyle>;
  bubbleContainerStyle?: StyleProp<ViewStyle>;

  /**
   * By this, you know the slider status as quickly as possible.(This is useful when you doing video-palyer’s scrubber.)
   */
  isScrubbing?: Animated.SharedValue<boolean>;
  /**
   * On tap slider event.(This is useful when you doing video-palyer’s scrubber.)
   */
  onTap?: () => void;
  /**
   * By this, you can control thumb’s transform-scale animation.
   */
  thumbScaleValue?: Animated.SharedValue<number>;
  panHitSlop?: Insets;

  step?: number;
  /**
   * withTiming options when step is defined. if false, no animation will be used. default false.
   */
  stepTimingOptions?: false | WithTimingConfig;
  markStyle?: StyleProp<ViewStyle>;
  markWidth?: number;
  onHapticFeedback?: () => void;
  hapticMode?: `${HapticModeEnum}`;
  theme?: SliderThemeType;
  /**
   * Current swipe direction
   * @enum Animated.SharedValue<PanDirectionEnum>
   */
  panDirectionValue?: Animated.SharedValue<PanDirectionEnum>;
  /**
   * Disable track follow thumb.(Commonly used in video/audio players)
   */
  disableTrackFollow?: boolean;
  /**
   * Bubble width, If you set this value, bubble positioning left & right will be clamp.
   */
  bubbleWidth?: number;
  testID?: string;
  snapToStep?: boolean;
};
const defaultTheme: SliderThemeType = {
  minimumTrackTintColor: palette.Main,
  maximumTrackTintColor: palette.Gray,
  cacheTrackTintColor: palette.DeepGray,
  bubbleBackgroundColor: palette.Main,
  bubbleTextColor: palette.White,
};
export const Slider: FC<AwesomeSliderProps> = memo(function Slider({
  bubble,
  bubbleContainerStyle,
  bubbleMaxWidth = 100,
  bubbleTextStyle,
  bubbleTranslateY = -25,
  bubbleWidth = 0,
  cache,
  containerStyle,
  disable = false,
  disableTapEvent = false,
  disableTrackFollow = false,
  hapticMode = 'none',
  isScrubbing,
  markStyle,
  markWidth = 4,
  maximumValue,
  minimumValue,
  onHapticFeedback,
  onSlidingComplete,
  onSlidingStart,
  onTap,
  onValueChange,
  panDirectionValue,
  panHitSlop = hitSlop,
  progress,
  renderBubble,
  renderThumb,
  renderMark,
  setBubbleText,
  sliderHeight = 5,
  step,
  stepTimingOptions = false,
  style,
  testID,
  theme,
  thumbScaleValue,
  thumbWidth = 15,
  snapToStep = true,
}) {
  const snappingEnabled = snapToStep && step;
  const bubbleRef = useRef<BubbleRef>(null);
  const snappingEnabled = snapToStep && step;
  const isScrubbingInner = useSharedValue(false);
  const prevX = useSharedValue(0);
  const defaultThumbIndex = useMemo(() => {
    if (!snappingEnabled) {
      return 0;
    }
    const index = Math.round(
      ((progress.value - minimumValue.value) /
        (maximumValue.value - minimumValue.value)) *
        step
    );
    return clamp(index, 0, step);
  }, [
    maximumValue.value,
    minimumValue.value,
    progress.value,
    snappingEnabled,
    step,
  ]);
  const thumbIndex = useSharedValue(defaultThumbIndex);
  const [sliderWidth, setSliderWidth] = useState(0);
  const width = useSharedValue(0);
  const thumbValue = useSharedValue(0);
  const bubbleOpacity = useSharedValue(0);
  const markLeftArr = useSharedValue<number[]>([]);
<<<<<<< HEAD
=======
  const thumbIndex = useSharedValue(snappingEnabled ? progress.value - 1 : 0);
>>>>>>> 63bdf72e
  const isTriggedHaptic = useSharedValue(false);
  const _theme = {
    ...defaultTheme,
    ...theme,
  };

  const sliderTotalValue = useDerivedValue(() => {
    'worklet';
    return maximumValue.value - minimumValue.value;
  }, []);

  const progressToValue = (value: number) => {
    'worklet';
    if (sliderTotalValue.value === 0) {
      return 0;
    }
    return (
      ((value - minimumValue.value) / sliderTotalValue.value) *
      (width.value - thumbWidth)
    );
  };

  const animatedSeekStyle = useAnimatedStyle(() => {
    let seekWidth = 0;
    // when you set step
    if (snappingEnabled && markLeftArr.value.length >= step) {
      seekWidth = markLeftArr.value[thumbIndex.value] + thumbWidth / 2;
    } else {
      seekWidth = progressToValue(progress.value) + thumbWidth / 2;
    }
    sliderTotalValue.value; // hack: force recompute styles when 'sliderTotalValue' changes

    return {
      width:
        snappingEnabled && stepTimingOptions
          ? withTiming(clamp(seekWidth, 0, width.value), stepTimingOptions)
          : clamp(seekWidth, 0, width.value),
    };
  }, [progress, minimumValue, maximumValue, width, markLeftArr]);

  const animatedThumbStyle = useAnimatedStyle(() => {
    let translateX = 0;
    // when you set step
    if (snappingEnabled && markLeftArr.value.length >= step) {
      translateX = stepTimingOptions
        ? withTiming(markLeftArr.value[thumbIndex.value], stepTimingOptions)
        : markLeftArr.value[thumbIndex.value];
    } else if (disableTrackFollow && isScrubbingInner.value) {
      translateX = clamp(
        thumbValue.value,
        0,
        width.value ? width.value - thumbWidth : 0
      );
    } else {
      translateX = clamp(
        progressToValue(progress.value),
        0,
        width.value ? width.value - thumbWidth : 0
      );
    }
    sliderTotalValue.value; // hack: force recompute styles when 'sliderTotalValue' change
    return {
      transform: [
        {
          translateX,
        },
        {
          scale: withTiming(thumbScaleValue ? thumbScaleValue.value : 1, {
            duration: 100,
          }),
        },
      ],
    };
  }, [progress, minimumValue, maximumValue, width.value]);

  const animatedBubbleStyle = useAnimatedStyle(() => {
    let translateX = 0;
    // when set step
    if (snappingEnabled && markLeftArr.value.length >= step) {
      translateX = markLeftArr.value[thumbIndex.value] + thumbWidth / 2;
    } else {
      translateX = thumbValue.value + thumbWidth / 2;
    }
    return {
      opacity: bubbleOpacity.value,
      transform: [
        {
          translateY: bubbleTranslateY,
        },
        {
          translateX:
            snappingEnabled && stepTimingOptions
              ? withTiming(
                  clamp(
                    translateX,
                    bubbleWidth / 2,
                    width.value - bubbleWidth / 2
                  ),
                  stepTimingOptions
                )
              : clamp(
                  translateX,
                  bubbleWidth / 2,
                  width.value - bubbleWidth / 2
                ),
        },
        {
          scale: bubbleOpacity.value,
        },
      ],
    };
  });

  const animatedCacheXStyle = useAnimatedStyle(() => {
    const cacheX = cache?.value
      ? (cache?.value / sliderTotalValue.value) * width.value
      : 0;

    return {
      width: cacheX,
    };
  });

  const onSlideAcitve = useCallback(
    (seconds: number) => {
      const bubbleText = bubble ? bubble?.(seconds) : formatSeconds(seconds);
      onValueChange?.(seconds);

      setBubbleText
        ? setBubbleText(bubbleText)
        : bubbleRef.current?.setText(bubbleText);
    },
    [bubble, onValueChange, setBubbleText]
  );

  /**
   * convert Sharevalue to callback seconds
   * @returns number
   */
  const shareValueToSeconds = useCallback(() => {
    'worklet';
    if (snappingEnabled) {
      return clamp(
        minimumValue.value +
          (thumbIndex.value / step) * (maximumValue.value - minimumValue.value),
        minimumValue.value,
        maximumValue.value
      );
    } else {
      const sliderPercent = clamp(
        thumbValue.value / (width.value - thumbWidth),
        0,
        1
      );
      return (
        minimumValue.value +
        clamp(sliderPercent * sliderTotalValue.value, 0, sliderTotalValue.value)
      );
    }
  }, [
    maximumValue.value,
    minimumValue.value,
    sliderTotalValue.value,
    step,
    thumbIndex.value,
    thumbValue.value,
    thumbWidth,
    width.value,
    snappingEnabled,
  ]);
  /**
   * convert [x] position to progress
   * @returns number
   */
  const xToProgress = useCallback(
    (x: number) => {
      'worklet';
      if (snappingEnabled && markLeftArr.value.length >= step) {
        return markLeftArr.value[thumbIndex.value];
      } else {
        return (
          minimumValue.value +
          (x / (width.value - thumbWidth)) * sliderTotalValue.value
        );
      }
    },
    [
      markLeftArr.value,
      sliderTotalValue.value,
      step,
      thumbIndex.value,
      thumbWidth,
      width.value,
      minimumValue.value,
      snappingEnabled,
    ]
  );

  /**
   * change slide value
   */
  const onActiveSlider = useCallback(
    (x: number) => {
      'worklet';
      isScrubbingInner.value = true;
      if (isScrubbing) {
        isScrubbing.value = true;
      }
      if (snappingEnabled) {
        const index = markLeftArr.value.findIndex((item) => item >= x);
        const arrNext = markLeftArr.value[index];
        const arrPrev = markLeftArr.value[index - 1];
        // Computing step boundaries
        const currentX = (arrNext + arrPrev) / 2;
        const thumbIndexPrev = thumbIndex.value;
        if (x - thumbWidth / 2 > currentX) {
          thumbIndex.value = index;
        } else {
          if (index - 1 === -1) {
            thumbIndex.value = 0;
          } else if (index - 1 < -1) {
            thumbIndex.value = step;
          } else {
            thumbIndex.value = index - 1;
          }
        }
        // Determine trigger haptics callback
        if (
          thumbIndexPrev !== thumbIndex.value &&
          hapticMode === HapticModeEnum.STEP &&
          onHapticFeedback
        ) {
          runOnJS(onHapticFeedback)();
          isTriggedHaptic.value = true;
        } else {
          isTriggedHaptic.value = false;
        }

        runOnJS(onSlideAcitve)(shareValueToSeconds());
      } else {
        thumbValue.value = clamp(x, 0, width.value - thumbWidth);
        if (!disableTrackFollow) {
          progress.value = xToProgress(x);
        }
        // Determines whether the thumb slides to both ends
        if (x <= 0 || x >= width.value - thumbWidth) {
          if (
            !isTriggedHaptic.value &&
            hapticMode === HapticModeEnum.BOTH &&
            onHapticFeedback
          ) {
            runOnJS(onHapticFeedback)();
            isTriggedHaptic.value = true;
          }
        } else {
          isTriggedHaptic.value = false;
        }
        runOnJS(onSlideAcitve)(shareValueToSeconds());
      }
    },
    [
      disableTrackFollow,
      hapticMode,
      isScrubbing,
      isScrubbingInner,
      isTriggedHaptic,
      markLeftArr.value,
      onHapticFeedback,
      onSlideAcitve,
      progress,
      shareValueToSeconds,
      step,
      thumbIndex,
      thumbValue,
      thumbWidth,
      width.value,
      xToProgress,
      snappingEnabled,
    ]
  );

  const onGestureEvent = useMemo(
    () =>
      Gesture.Pan()
        .hitSlop(panHitSlop)
        .onStart(() => {
          // e.absoluteX
          if (disable) {
            return;
          }
          isScrubbingInner.value = false;
          if (isScrubbing) {
            isScrubbing.value = true;
          }
          // ctx.isTriggedHaptic = false;
          if (panDirectionValue) {
            panDirectionValue.value = PanDirectionEnum.START;
            prevX.value = 0;
          }
          if (onSlidingStart) {
            runOnJS(onSlidingStart)();
          }
        })
        .onUpdate(({ x }) => {
          if (disable) {
            return;
          }
          if (panDirectionValue) {
            panDirectionValue.value =
              prevX.value - x > 0
                ? PanDirectionEnum.LEFT
                : PanDirectionEnum.RIGHT;
            prevX.value = x;
          }
          bubbleOpacity.value = withSpring(1);

          onActiveSlider(x);
        })
        .onEnd(({ x }) => {
          isScrubbingInner.value = false;
          if (disable) {
            return;
          }
          if (isScrubbing) {
            isScrubbing.value = false;
          }
          if (panDirectionValue) {
            panDirectionValue.value = PanDirectionEnum.END;
          }
          bubbleOpacity.value = withSpring(0);

          if (disableTrackFollow) {
            progress.value = xToProgress(x);
          }
          if (onSlidingComplete) {
            runOnJS(onSlidingComplete)(shareValueToSeconds());
          }
        }),
    [
      bubbleOpacity,
      disable,
      disableTrackFollow,
      isScrubbing,
      isScrubbingInner,
      onActiveSlider,
      onSlidingComplete,
      onSlidingStart,
      panDirectionValue,
      panHitSlop,
      prevX,
      progress,
      shareValueToSeconds,
      xToProgress,
    ]
  );
  const onSingleTapEvent = useMemo(
    () =>
      Gesture.Tap()
        .hitSlop(panHitSlop)
        .onEnd(({ x }, isFinished) => {
          if (onTap) {
            runOnJS(onTap)();
          }
          if (disable || disableTapEvent) {
            return;
          }
          if (isFinished) {
            onActiveSlider(x);
          }
          isScrubbingInner.value = true;
          if (isScrubbing) {
            isScrubbing.value = true;
          }
          bubbleOpacity.value = withSpring(0);
          if (onSlidingComplete) {
            runOnJS(onSlidingComplete)(shareValueToSeconds());
          }
        }),
    [
      bubbleOpacity,
      disable,
      disableTapEvent,
      isScrubbing,
      isScrubbingInner,
      onActiveSlider,
      onSlidingComplete,
      onTap,
      panHitSlop,
      shareValueToSeconds,
    ]
  );

  const gesture = useMemo(
    () => Gesture.Race(onSingleTapEvent, onGestureEvent),
    [onGestureEvent, onSingleTapEvent]
  );

  // setting markLeftArr
  useAnimatedReaction(
    () => {
      if (snappingEnabled) {
        return new Array(step + 1).fill(0).map((_, i) => {
          return (
            Math.round(width.value * (i / step)) -
            (i / step) * markWidth -
            Math.round(thumbWidth / 3)
          );
        });
      }
      return [];
    },
    (data) => {
      markLeftArr.value = data;
      // thumbIndex.value = ;
    },
    [thumbWidth, markWidth, step, progress, width]
  );

  // setting thumbValue
  useAnimatedReaction(
    () => {
      if (isScrubbingInner.value) {
        return undefined;
      }
      if (snappingEnabled) {
        return undefined;
      }
      const currentValue =
        (progress.value / (minimumValue.value + maximumValue.value)) *
        (width.value - (disableTrackFollow ? thumbWidth : 0));
      return clamp(currentValue, 0, width.value - thumbWidth);
    },
    (data) => {
      if (data !== undefined) {
        thumbValue.value = data;
      }
    },
    [thumbWidth, maximumValue, minimumValue, step, progress, width]
  );
  const onLayout = ({ nativeEvent }: LayoutChangeEvent) => {
    const layoutWidth = nativeEvent.layout.width;
    width.value = layoutWidth;
    setSliderWidth(layoutWidth);
  };

  return (
    <GestureDetector gesture={gesture}>
      <Animated.View
        testID={testID}
        style={[styles.view, { height: sliderHeight }, style]}
        hitSlop={panHitSlop}
        onLayout={onLayout}
      >
        <Animated.View
          style={StyleSheet.flatten([
            styles.slider,
            {
              height: sliderHeight,
              backgroundColor: _theme.maximumTrackTintColor,
            },
            containerStyle,
          ])}
        >
          <Animated.View
            style={[
              styles.cache,
              {
                backgroundColor: _theme.cacheTrackTintColor,
              },
              animatedCacheXStyle,
            ]}
          />
          <Animated.View
            style={[
              styles.seek,
              {
                backgroundColor: disable
                  ? _theme.disableMinTrackTintColor
                  : _theme.minimumTrackTintColor,
              },
              animatedSeekStyle,
            ]}
          />
        </Animated.View>
        {sliderWidth > 0 && step
          ? new Array(step + 1).fill(0).map((_, i) => {
              const left = sliderWidth * (i / step) - (i / step) * markWidth;
              return renderMark ? (
                <View
                  key={i}
                  style={[
                    styles.customMarkContainer,
                    {
                      left,
                      width: markWidth,
                    },
                  ]}
                >
                  {renderMark({ index: i })}
                </View>
              ) : (
                <View
                  key={i}
                  style={[
                    styles.mark,
                    {
                      width: markWidth,
                      borderRadius: markWidth,
                      left,
                    },
                    markStyle,
                  ]}
                />
              );
            })
          : null}
        <Animated.View style={[styles.thumb, animatedThumbStyle]}>
          {renderThumb ? (
            renderThumb()
          ) : (
            <View
              style={{
                backgroundColor: _theme.minimumTrackTintColor,
                height: thumbWidth,
                width: thumbWidth,
                borderRadius: thumbWidth,
              }}
            />
          )}
        </Animated.View>

        <Animated.View
          style={[
            styles.bubble,
            {
              left: -bubbleMaxWidth / 2,
              width: bubbleMaxWidth,
            },
            animatedBubbleStyle,
          ]}
        >
          {renderBubble ? (
            renderBubble()
          ) : (
            <Bubble
              ref={bubbleRef}
              color={_theme.bubbleBackgroundColor}
              textColor={_theme.bubbleTextColor}
              textStyle={bubbleTextStyle}
              containerStyle={bubbleContainerStyle}
              bubbleMaxWidth={bubbleMaxWidth}
            />
          )}
        </Animated.View>
      </Animated.View>
    </GestureDetector>
  );
});
const styles = StyleSheet.create({
  slider: {
    width: '100%',
    overflow: 'hidden',
  },
  view: {
    flex: 1,
    alignItems: 'center',
    justifyContent: 'center',
  },
  cache: {
    height: '100%',
    left: 0,
    position: 'absolute',
  },
  seek: {
    height: '100%',
    maxWidth: '100%',
    left: 0,
    position: 'absolute',
  },
  mark: {
    height: 4,
    backgroundColor: '#fff',
    position: 'absolute',
  },
  customMarkContainer: {
    position: 'absolute',
  },
  thumb: {
    position: 'absolute',
    left: 0,
  },
  bubble: {
    position: 'absolute',
  },
});<|MERGE_RESOLUTION|>--- conflicted
+++ resolved
@@ -255,7 +255,6 @@
 }) {
   const snappingEnabled = snapToStep && step;
   const bubbleRef = useRef<BubbleRef>(null);
-  const snappingEnabled = snapToStep && step;
   const isScrubbingInner = useSharedValue(false);
   const prevX = useSharedValue(0);
   const defaultThumbIndex = useMemo(() => {
@@ -281,10 +280,6 @@
   const thumbValue = useSharedValue(0);
   const bubbleOpacity = useSharedValue(0);
   const markLeftArr = useSharedValue<number[]>([]);
-<<<<<<< HEAD
-=======
-  const thumbIndex = useSharedValue(snappingEnabled ? progress.value - 1 : 0);
->>>>>>> 63bdf72e
   const isTriggedHaptic = useSharedValue(false);
   const _theme = {
     ...defaultTheme,
